{
  "name": "gobblin",
  "group": "com.linkedin.@spec.name@",
  "version": "0.0.19",
  "scmUrl": "git@gitli.corp.linkedin.com:ds-platform/gobblin.git",
  "owners": [
    "kgoodhop",
    "lqiao",
    "stakiar",
    "ynli"
  ],
  "comment": "",
  "description": "Gobblin - Universal Ingestion Framework",
  "watchers": [],
  "build": {
    "commands": {
      "snapshot": "ligradle release -x test --parallel",
      "build": "ligradle -Prelease=true release -x test --parallel",
      "clean": "ligradle clean",
      "test": "ligradle test -PallTests=true -Dtest.excludeGroups=slow,investigate"
    },
    "type": "gradle",
    "versions": {
      "rum": "3.*.*",
      "scala": "2.10.4",
      "gradle": "1.12",
      "java": "1.6"
    }
  },
  "deploy": {},
  "archive": {
    "artifacts": {},
    "repo_name": "DA-SVC"
  },
  "dependencyResolution": {},
  "external": {
    "avro": "org.apache.avro:avro:1.7.1",
    "avroMapred": "org.apache.avro:avro-mapred:1.7.6",
    "commonsCli": "commons-cli:commons-cli:1.2",
    "commonsDbcp": "commons-dbcp:commons-dbcp:1.4",
    "commonsEmail": "org.apache.commons:commons-email:1.3.2",
    "commonsLang": "commons-lang:commons-lang:2.4",
    "commonsConfiguration": "commons-configuration:commons-configuration:1.10",
    "commonsIo": "commons-io:commons-io:2.4",
    "commonsHttpClient": "commons-httpclient:commons-httpclient:3.1",
    "guava": "com.google.guava:guava:15.0",
    "gson": "com.google.code.gson:gson:2.2.4",
    "hadoop": "org.apache.hadoop:hadoop-core:1.2.1",
    "httpclient": "org.apache.httpcomponents:httpclient:4.2.3",
    "httpcore": "org.apache.httpcomponents:httpcore:4.2.1",
    "quartz": "org.quartz-scheduler:quartz:2.2.1",
    "testng": "org.testng:testng:6.5.1",
    "jacksonCore": "org.codehaus.jackson:jackson-core-asl:1.9.13",
    "jacksonMapper": "org.codehaus.jackson:jackson-mapper-asl:1.9.13",
    "slf4j": "org.slf4j:slf4j-api:1.7.6",
    "log4j": "log4j:log4j:1.2.17",
    "log4jextras": "log4j:apache-log4j-extras:1.2.17",
    "slf4jLog4j": "org.slf4j:slf4j-log4j12:1.7.6",
    "jclOverSlf4j": "org.slf4j:jcl-over-slf4j:1.7.6",
    "jodaTime": "joda-time:joda-time:1.6",
    "metricsCore": "com.codahale.metrics:metrics-core:3.0.2",
    "commonsIO": "commons-io:commons-io:2.4",
    "salesforceWsc": "com.force.api:force-wsc:29.0.0",
    "salesforcePartner": "com.force.api:force-partner-api:29.0.0",
    "jsch": "com.jcraft:jsch:0.1.46",
    "bouncyCastle": "org.bouncycastle:bcprov-jdk15on:1.48",
    "bouncyCastlePGP": "org.bouncycastle:bcpg-jdk15on:1.48",
<<<<<<< HEAD
    "influxdb": "org.influxdb:influxdb-java:1.2"
=======
    "mysqlDriver": "org.mysql:mysql-connector-java:5.1.14"
>>>>>>> ac90b60d
  },
  "product": {
    "container": {
      "containerImpl": "com.linkedin.container:container-impl:@spec.product.container.version@",
      "version": "6.0.154"
    }
  },
  "trunkDev": {
    "autoRevert": true
  },
  "extSCM": {}
}<|MERGE_RESOLUTION|>--- conflicted
+++ resolved
@@ -65,11 +65,8 @@
     "jsch": "com.jcraft:jsch:0.1.46",
     "bouncyCastle": "org.bouncycastle:bcprov-jdk15on:1.48",
     "bouncyCastlePGP": "org.bouncycastle:bcpg-jdk15on:1.48",
-<<<<<<< HEAD
-    "influxdb": "org.influxdb:influxdb-java:1.2"
-=======
+    "influxdb": "org.influxdb:influxdb-java:1.2",
     "mysqlDriver": "org.mysql:mysql-connector-java:5.1.14"
->>>>>>> ac90b60d
   },
   "product": {
     "container": {
