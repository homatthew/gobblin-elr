// Copyright (C) 2014-2015 LinkedIn Corp. All rights reserved.
//
// Licensed under the Apache License, Version 2.0 (the "License"); you may not use
// this file except in compliance with the License. You may obtain a copy of the
// License at  http://www.apache.org/licenses/LICENSE-2.0
//
// Unless required by applicable law or agreed to in writing, software distributed
// under the License is distributed on an "AS IS" BASIS, WITHOUT WARRANTIES OR
// CONDITIONS OF ANY KIND, either express or implied.

<<<<<<< HEAD
def modules = ['gobblin-api','gobblin-azkaban','gobblin-compaction','gobblin-core','gobblin-distribution',
               'gobblin-example','gobblin-metrics','gobblin-metastore','gobblin-rest-service','gobblin-runtime',
               'gobblin-scheduler','gobblin-utility','gobblin-salesforce','gobblin-test-harness', 'gobblin-yarn']
=======
def modules = ['gobblin-api','gobblin-azkaban','gobblin-compaction','gobblin-core','gobblin-distribution','gobblin-example','gobblin-metrics','gobblin-metastore','gobblin-rest-service','gobblin-runtime','gobblin-scheduler','gobblin-utility','gobblin-salesforce','gobblin-test-harness','gobblin-data-management']
>>>>>>> 6933ad73

modules.each { module ->
  include "${module}"
  file(module).eachDir { submodule ->
    if (!submodule.name.startsWith('.') && !submodule.name.equals('src')) {
      include "${module}:${submodule.name}"
    }
  }
}<|MERGE_RESOLUTION|>--- conflicted
+++ resolved
@@ -8,13 +8,10 @@
 // under the License is distributed on an "AS IS" BASIS, WITHOUT WARRANTIES OR
 // CONDITIONS OF ANY KIND, either express or implied.
 
-<<<<<<< HEAD
 def modules = ['gobblin-api','gobblin-azkaban','gobblin-compaction','gobblin-core','gobblin-distribution',
                'gobblin-example','gobblin-metrics','gobblin-metastore','gobblin-rest-service','gobblin-runtime',
-               'gobblin-scheduler','gobblin-utility','gobblin-salesforce','gobblin-test-harness', 'gobblin-yarn']
-=======
-def modules = ['gobblin-api','gobblin-azkaban','gobblin-compaction','gobblin-core','gobblin-distribution','gobblin-example','gobblin-metrics','gobblin-metastore','gobblin-rest-service','gobblin-runtime','gobblin-scheduler','gobblin-utility','gobblin-salesforce','gobblin-test-harness','gobblin-data-management']
->>>>>>> 6933ad73
+               'gobblin-scheduler','gobblin-utility','gobblin-salesforce','gobblin-test-harness',
+               'gobblin-data-management', 'gobblin-yarn']
 
 modules.each { module ->
   include "${module}"
