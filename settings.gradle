// Copyright (C) 2014-2016 LinkedIn Corp. All rights reserved.
//
// Licensed under the Apache License, Version 2.0 (the "License"); you may not use
// this file except in compliance with the License. You may obtain a copy of the
// License at  http://www.apache.org/licenses/LICENSE-2.0
//
// Unless required by applicable law or agreed to in writing, software distributed
// under the License is distributed on an "AS IS" BASIS, WITHOUT WARRANTIES OR
// CONDITIONS OF ANY KIND, either express or implied.

apply from: 'gradle/scripts/hadoop-version.gradle'

def modules = ['gobblin-admin',
               'gobblin-api',
               'gobblin-azkaban',
               'gobblin-compaction',
               'gobblin-config-management',
               'gobblin-core',
               'gobblin-distribution',
               'gobblin-example',
               'gobblin-hive-registration',
               'gobblin-metrics',
               'gobblin-metastore',
               'gobblin-rest-service',
               'gobblin-runtime',
               'gobblin-utility',
               'gobblin-salesforce',
               'gobblin-test-harness',
               'gobblin-tunnel',
               'gobblin-data-management',
               'gobblin-config-management',
               'gobblin-audit',
               'gobblin-yarn',
               'gobblin-cluster',
<<<<<<< HEAD
               'gobblin-aws']
=======
               'gobblin-kafka']
>>>>>>> b74a3523

modules.each { module ->
  include "${module}"
  file(module).eachDir { submodule ->
    if (!submodule.name.startsWith('.') && !submodule.name.equals('src')) {
      include "${module}:${submodule.name}"
    }
  }
}<|MERGE_RESOLUTION|>--- conflicted
+++ resolved
@@ -32,11 +32,8 @@
                'gobblin-audit',
                'gobblin-yarn',
                'gobblin-cluster',
-<<<<<<< HEAD
-               'gobblin-aws']
-=======
+               'gobblin-aws',
                'gobblin-kafka']
->>>>>>> b74a3523
 
 modules.each { module ->
   include "${module}"
