/* (c) 2014 LinkedIn Corp. All rights reserved.
 * 
 * Licensed under the Apache License, Version 2.0 (the "License"); you may not use
 * this file except in compliance with the License. You may obtain a copy of the
 * License at  http://www.apache.org/licenses/LICENSE-2.0
 * 
 * Unless required by applicable law or agreed to in writing, software distributed
 * under the License is distributed on an "AS IS" BASIS, WITHOUT WARRANTIES OR
 * CONDITIONS OF ANY KIND, either express or implied.
 */

package com.linkedin.uif.runtime.local;

import java.io.FileReader;
import java.io.IOException;
import java.sql.DriverManager;
import java.sql.SQLException;
import java.util.Properties;

import org.testng.annotations.AfterClass;
import org.testng.annotations.BeforeClass;
import org.testng.annotations.Test;

import com.linkedin.uif.configuration.ConfigurationKeys;
import com.linkedin.uif.metastore.FsStateStore;
import com.linkedin.uif.runtime.JobLauncherTestBase;
import com.linkedin.uif.runtime.JobState;
import com.linkedin.uif.writer.Destination;
import com.linkedin.uif.writer.WriterOutputFormat;


/**
 * Unit test for {@link LocalJobLauncher}.
 */
@Test(groups = {"com.linkedin.uif.runtime.local"})
public class LocalJobLauncherTest extends JobLauncherTestBase {

  @BeforeClass
  public void startUp()
      throws Exception {
    this.properties = new Properties();
    this.properties.load(new FileReader("test/resource/uif.test.properties"));
<<<<<<< HEAD
    this.properties.setProperty(ConfigurationKeys.METRICS_ENABLED_KEY, "false");
    this.properties.setProperty(ConfigurationKeys.JOB_HISTORY_STORE_ENABLED_KEY, "true");
    this.properties
        .setProperty(ConfigurationKeys.JOB_HISTORY_STORE_JDBC_DRIVER_KEY, "org.apache.derby.jdbc.EmbeddedDriver");
    this.properties.setProperty(ConfigurationKeys.JOB_HISTORY_STORE_URL_KEY, "jdbc:derby:memory:gobblin1;create=true");
    prepareJobHistoryStoreDatabase(this.properties);
=======
>>>>>>> e6bfb25d
    this.jobStateStore = new FsStateStore(this.properties.getProperty(ConfigurationKeys.STATE_STORE_FS_URI_KEY),
        this.properties.getProperty(ConfigurationKeys.STATE_STORE_ROOT_DIR_KEY), JobState.class);
  }

  @Test
  public void testLaunchJob()
      throws Exception {
    runTest(loadJobProps());
  }

  @Test
  public void testLaunchJobWithPullLimit()
      throws Exception {
    Properties jobProps = loadJobProps();
    jobProps.setProperty(ConfigurationKeys.EXTRACT_PULL_LIMIT, "10");
    runTestWithPullLimit(jobProps);
  }

  @Test
  public void testLaunchJobWithMultiWorkUnit()
      throws Exception {
    Properties jobProps = loadJobProps();
    jobProps.setProperty("use.multiworkunit", Boolean.toString(true));
    runTest(jobProps);
  }

  @Test(groups = {"ignore"})
  public void testCancelJob()
      throws Exception {
    runTestWithCancellation(loadJobProps());
  }

  @Test
  public void testLaunchJobWithFork()
      throws Exception {
    Properties jobProps = loadJobProps();
    jobProps.setProperty(ConfigurationKeys.CONVERTER_CLASSES_KEY, "com.linkedin.uif.test.TestConverter2");
    jobProps.setProperty(ConfigurationKeys.FORK_BRANCHES_KEY, "2");
    jobProps.setProperty(ConfigurationKeys.ROW_LEVEL_POLICY_LIST + ".0",
        "com.linkedin.uif.policies.schema.SchemaRowCheckPolicy");
    jobProps.setProperty(ConfigurationKeys.ROW_LEVEL_POLICY_LIST + ".1",
        "com.linkedin.uif.policies.schema.SchemaRowCheckPolicy");
    jobProps.setProperty(ConfigurationKeys.ROW_LEVEL_POLICY_LIST_TYPE + ".0", "OPTIONAL");
    jobProps.setProperty(ConfigurationKeys.ROW_LEVEL_POLICY_LIST_TYPE + ".1", "OPTIONAL");
    jobProps.setProperty(ConfigurationKeys.TASK_LEVEL_POLICY_LIST + ".0",
        "com.linkedin.uif.policies.count.RowCountPolicy,"
            + "com.linkedin.uif.policies.schema.SchemaCompatibilityPolicy");
    jobProps.setProperty(ConfigurationKeys.TASK_LEVEL_POLICY_LIST + ".1",
        "com.linkedin.uif.policies.count.RowCountPolicy,"
            + "com.linkedin.uif.policies.schema.SchemaCompatibilityPolicy");
    jobProps.setProperty(ConfigurationKeys.TASK_LEVEL_POLICY_LIST_TYPE + ".0", "OPTIONAL,OPTIONAL");
    jobProps.setProperty(ConfigurationKeys.TASK_LEVEL_POLICY_LIST_TYPE + ".1", "OPTIONAL,OPTIONAL");
    jobProps.setProperty(ConfigurationKeys.WRITER_OUTPUT_FORMAT_KEY + ".0", WriterOutputFormat.AVRO.name());
    jobProps.setProperty(ConfigurationKeys.WRITER_OUTPUT_FORMAT_KEY + ".1", WriterOutputFormat.AVRO.name());
    jobProps.setProperty(ConfigurationKeys.WRITER_DESTINATION_TYPE_KEY + ".0", Destination.DestinationType.HDFS.name());
    jobProps.setProperty(ConfigurationKeys.WRITER_DESTINATION_TYPE_KEY + ".1", Destination.DestinationType.HDFS.name());
    jobProps.setProperty(ConfigurationKeys.WRITER_STAGING_DIR + ".0", "test/basicTest/tmp/taskStaging");
    jobProps.setProperty(ConfigurationKeys.WRITER_STAGING_DIR + ".1", "test/basicTest/tmp/taskStaging");
    jobProps.setProperty(ConfigurationKeys.WRITER_OUTPUT_DIR + ".0", "test/basicTest/tmp/taskOutput");
    jobProps.setProperty(ConfigurationKeys.WRITER_OUTPUT_DIR + ".1", "test/basicTest/tmp/taskOutput");
    jobProps.setProperty(ConfigurationKeys.DATA_PUBLISHER_FINAL_DIR + ".0", "test/jobOutput");
    jobProps.setProperty(ConfigurationKeys.DATA_PUBLISHER_FINAL_DIR + ".1", "test/jobOutput");
    runTestWithFork(jobProps);
  }

  @AfterClass
  public void tearDown() {
    try {
      DriverManager.getConnection("jdbc:derby:memory:gobblin1;shutdown=true");
    } catch (SQLException se) {
      // An exception is expected when shutting down the database
    }
  }

  private Properties loadJobProps()
      throws IOException {
    Properties jobProps = new Properties();
    jobProps.load(new FileReader("test/resource/job-conf/UIFTest1.pull"));
    jobProps.putAll(this.properties);
    jobProps.setProperty(SOURCE_FILE_LIST_KEY, "test/resource/source/test.avro.0," +
            "test/resource/source/test.avro.1," +
            "test/resource/source/test.avro.2," +
            "test/resource/source/test.avro.3");

    return jobProps;
  }
}<|MERGE_RESOLUTION|>--- conflicted
+++ resolved
@@ -1,9 +1,9 @@
 /* (c) 2014 LinkedIn Corp. All rights reserved.
- * 
+ *
  * Licensed under the Apache License, Version 2.0 (the "License"); you may not use
  * this file except in compliance with the License. You may obtain a copy of the
  * License at  http://www.apache.org/licenses/LICENSE-2.0
- * 
+ *
  * Unless required by applicable law or agreed to in writing, software distributed
  * under the License is distributed on an "AS IS" BASIS, WITHOUT WARRANTIES OR
  * CONDITIONS OF ANY KIND, either express or implied.
@@ -40,15 +40,11 @@
       throws Exception {
     this.properties = new Properties();
     this.properties.load(new FileReader("test/resource/uif.test.properties"));
-<<<<<<< HEAD
-    this.properties.setProperty(ConfigurationKeys.METRICS_ENABLED_KEY, "false");
     this.properties.setProperty(ConfigurationKeys.JOB_HISTORY_STORE_ENABLED_KEY, "true");
     this.properties
         .setProperty(ConfigurationKeys.JOB_HISTORY_STORE_JDBC_DRIVER_KEY, "org.apache.derby.jdbc.EmbeddedDriver");
     this.properties.setProperty(ConfigurationKeys.JOB_HISTORY_STORE_URL_KEY, "jdbc:derby:memory:gobblin1;create=true");
     prepareJobHistoryStoreDatabase(this.properties);
-=======
->>>>>>> e6bfb25d
     this.jobStateStore = new FsStateStore(this.properties.getProperty(ConfigurationKeys.STATE_STORE_FS_URI_KEY),
         this.properties.getProperty(ConfigurationKeys.STATE_STORE_ROOT_DIR_KEY), JobState.class);
   }
