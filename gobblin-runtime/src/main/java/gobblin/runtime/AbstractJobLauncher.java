--- conflicted
+++ resolved
@@ -275,12 +275,8 @@
       jobCommitTimer.stop();
     } catch (Throwable t) {
       jobState.setState(JobState.RunningState.FAILED);
-<<<<<<< HEAD
-      throw new JobException("Failed to launch and run job " + jobId, t);
-=======
       String errMsg = "Failed to launch and run job " + jobId;
       LOG.error(errMsg + ": " + t, t);
->>>>>>> c7fb3c0a
     } finally {
       long endTime = System.currentTimeMillis();
       jobState.setEndTime(endTime);
